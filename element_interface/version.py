--- conflicted
+++ resolved
@@ -1,7 +1,3 @@
 """Package metadata"""
 
-<<<<<<< HEAD
-__version__ = "0.4.3"
-=======
-__version__ = "0.5.0"
->>>>>>> f4312b3b
+__version__ = "0.5.1"